from contextlib import asynccontextmanager
from bs4 import BeautifulSoup
import json
import markdown
import time
import os
import sys
import logging
import aiohttp
import requests
import mimetypes

from fastapi import FastAPI, Request, Depends, status
from fastapi.staticfiles import StaticFiles
from fastapi import HTTPException
from fastapi.middleware.wsgi import WSGIMiddleware
from fastapi.middleware.cors import CORSMiddleware
from starlette.exceptions import HTTPException as StarletteHTTPException
from starlette.middleware.base import BaseHTTPMiddleware
from starlette.responses import StreamingResponse, Response

from apps.ollama.main import app as ollama_app, get_all_models as get_ollama_models
from apps.openai.main import app as openai_app, get_all_models as get_openai_models

from apps.audio.main import app as audio_app
from apps.images.main import app as images_app
from apps.rag.main import app as rag_app
from apps.webui.main import app as webui_app

import asyncio
from pydantic import BaseModel
from typing import List, Optional

from apps.webui.models.models import Models, ModelModel
from utils.utils import get_admin_user, get_verified_user
from apps.rag.utils import rag_messages

from config import (
    CONFIG_DATA,
    WEBUI_NAME,
    WEBUI_URL,
    WEBUI_AUTH,
    ENV,
    VERSION,
    CHANGELOG,
    FRONTEND_BUILD_DIR,
    CACHE_DIR,
    STATIC_DIR,
    ENABLE_OPENAI_API,
    ENABLE_OLLAMA_API,
    ENABLE_MODEL_FILTER,
    MODEL_FILTER_LIST,
    GLOBAL_LOG_LEVEL,
    SRC_LOG_LEVELS,
    WEBHOOK_URL,
    ENABLE_ADMIN_EXPORT,
    RAG_WEB_SEARCH_ENABLED,
    AppConfig,
    WEBUI_BUILD_HASH,
)
from constants import ERROR_MESSAGES

logging.basicConfig(stream=sys.stdout, level=GLOBAL_LOG_LEVEL)
log = logging.getLogger(__name__)
log.setLevel(SRC_LOG_LEVELS["MAIN"])


class SPAStaticFiles(StaticFiles):
    async def get_response(self, path: str, scope):
        try:
            return await super().get_response(path, scope)
        except (HTTPException, StarletteHTTPException) as ex:
            if ex.status_code == 404:
                return await super().get_response("index.html", scope)
            else:
                raise ex


print(
    rf"""
  ___                    __        __   _     _   _ ___ 
 / _ \ _ __   ___ _ __   \ \      / /__| |__ | | | |_ _|
| | | | '_ \ / _ \ '_ \   \ \ /\ / / _ \ '_ \| | | || | 
| |_| | |_) |  __/ | | |   \ V  V /  __/ |_) | |_| || | 
 \___/| .__/ \___|_| |_|    \_/\_/ \___|_.__/ \___/|___|
      |_|                                               

      
v{VERSION} - building the best open-source AI user interface.
{f"Commit: {WEBUI_BUILD_HASH}" if WEBUI_BUILD_HASH != "dev-build" else ""}
https://github.com/open-webui/open-webui
"""
)


@asynccontextmanager
async def lifespan(app: FastAPI):
    yield


app = FastAPI(
    docs_url="/docs" if ENV == "dev" else None, redoc_url=None, lifespan=lifespan
)

app.state.config = AppConfig()

app.state.config.ENABLE_OPENAI_API = ENABLE_OPENAI_API
app.state.config.ENABLE_OLLAMA_API = ENABLE_OLLAMA_API

app.state.config.ENABLE_MODEL_FILTER = ENABLE_MODEL_FILTER
app.state.config.MODEL_FILTER_LIST = MODEL_FILTER_LIST


app.state.config.WEBHOOK_URL = WEBHOOK_URL


app.state.MODELS = {}

origins = ["*"]


# Custom middleware to add security headers
# class SecurityHeadersMiddleware(BaseHTTPMiddleware):
#     async def dispatch(self, request: Request, call_next):
#         response: Response = await call_next(request)
#         response.headers["Cross-Origin-Opener-Policy"] = "same-origin"
#         response.headers["Cross-Origin-Embedder-Policy"] = "require-corp"
#         return response


# app.add_middleware(SecurityHeadersMiddleware)


class RAGMiddleware(BaseHTTPMiddleware):
    async def dispatch(self, request: Request, call_next):
        return_citations = False

        if request.method == "POST" and (
            "/api/chat" in request.url.path or "/chat/completions" in request.url.path
        ):
            log.debug(f"request.url.path: {request.url.path}")

            # Read the original request body
            body = await request.body()
            # Decode body to string
            body_str = body.decode("utf-8")
            # Parse string to JSON
            data = json.loads(body_str) if body_str else {}

            return_citations = data.get("citations", False)
            if "citations" in data:
                del data["citations"]

            # Example: Add a new key-value pair or modify existing ones
            # data["modified"] = True  # Example modification
            if "docs" in data:
                data = {**data}
                data["messages"], citations = rag_messages(
                    docs=data["docs"],
                    messages=data["messages"],
                    template=rag_app.state.config.RAG_TEMPLATE,
                    embedding_function=rag_app.state.EMBEDDING_FUNCTION,
                    k=rag_app.state.config.TOP_K,
                    reranking_function=rag_app.state.sentence_transformer_rf,
                    r=rag_app.state.config.RELEVANCE_THRESHOLD,
                    hybrid_search=rag_app.state.config.ENABLE_RAG_HYBRID_SEARCH,
                )
                del data["docs"]

                log.debug(
                    f"data['messages']: {data['messages']}, citations: {citations}"
                )

            modified_body_bytes = json.dumps(data).encode("utf-8")

            # Replace the request body with the modified one
            request._body = modified_body_bytes

            # Set custom header to ensure content-length matches new body length
            request.headers.__dict__["_list"] = [
                (b"content-length", str(len(modified_body_bytes)).encode("utf-8")),
                *[
                    (k, v)
                    for k, v in request.headers.raw
                    if k.lower() != b"content-length"
                ],
            ]

        response = await call_next(request)

        if return_citations:
            # Inject the citations into the response
            if isinstance(response, StreamingResponse):
                # If it's a streaming response, inject it as SSE event or NDJSON line
                content_type = response.headers.get("Content-Type")
                if "text/event-stream" in content_type:
                    return StreamingResponse(
                        self.openai_stream_wrapper(response.body_iterator, citations),
                    )
                if "application/x-ndjson" in content_type:
                    return StreamingResponse(
                        self.ollama_stream_wrapper(response.body_iterator, citations),
                    )

        return response

    async def _receive(self, body: bytes):
        return {"type": "http.request", "body": body, "more_body": False}

    async def openai_stream_wrapper(self, original_generator, citations):
        yield f"data: {json.dumps({'citations': citations})}\n\n"
        async for data in original_generator:
            yield data

    async def ollama_stream_wrapper(self, original_generator, citations):
        yield f"{json.dumps({'citations': citations})}\n"
        async for data in original_generator:
            yield data


app.add_middleware(RAGMiddleware)


app.add_middleware(
    CORSMiddleware,
    allow_origins=origins,
    allow_credentials=True,
    allow_methods=["*"],
    allow_headers=["*"],
)


@app.middleware("http")
async def check_url(request: Request, call_next):
    if len(app.state.MODELS) == 0:
        await get_all_models()
    else:
        pass

    start_time = int(time.time())
    response = await call_next(request)
    process_time = int(time.time()) - start_time
    response.headers["X-Process-Time"] = str(process_time)

    return response


@app.middleware("http")
async def update_embedding_function(request: Request, call_next):
    response = await call_next(request)
    if "/embedding/update" in request.url.path:
        webui_app.state.EMBEDDING_FUNCTION = rag_app.state.EMBEDDING_FUNCTION
    return response


app.mount("/ollama", ollama_app)
app.mount("/openai", openai_app)

app.mount("/images/api/v1", images_app)
app.mount("/audio/api/v1", audio_app)
app.mount("/rag/api/v1", rag_app)

app.mount("/api/v1", webui_app)

webui_app.state.EMBEDDING_FUNCTION = rag_app.state.EMBEDDING_FUNCTION


async def get_all_models():
    openai_models = []
    ollama_models = []

    if app.state.config.ENABLE_OPENAI_API:
        openai_models = await get_openai_models()

        openai_models = openai_models["data"]

    if app.state.config.ENABLE_OLLAMA_API:
        ollama_models = await get_ollama_models()

        ollama_models = [
            {
                "id": model["model"],
                "name": model["name"],
                "object": "model",
                "created": int(time.time()),
                "owned_by": "ollama",
                "ollama": model,
            }
            for model in ollama_models["models"]
        ]

    models = openai_models + ollama_models
    custom_models = Models.get_all_models()

    for custom_model in custom_models:
        if custom_model.base_model_id == None:
            for model in models:
                if (
                    custom_model.id == model["id"]
                    or custom_model.id == model["id"].split(":")[0]
                ):
                    model["name"] = custom_model.name
                    model["info"] = custom_model.model_dump()
        else:
            owned_by = "openai"
            for model in models:
                if (
                    custom_model.base_model_id == model["id"]
                    or custom_model.base_model_id == model["id"].split(":")[0]
                ):
                    owned_by = model["owned_by"]
                    break

            models.append(
                {
                    "id": custom_model.id,
                    "name": custom_model.name,
                    "object": "model",
                    "created": custom_model.created_at,
                    "owned_by": owned_by,
                    "info": custom_model.model_dump(),
                    "preset": True,
                }
            )

    app.state.MODELS = {model["id"]: model for model in models}

    webui_app.state.MODELS = app.state.MODELS

    return models


@app.get("/api/models")
async def get_models(user=Depends(get_verified_user)):
    models = await get_all_models()
    if app.state.config.ENABLE_MODEL_FILTER:
        if user.role == "user":
            models = list(
                filter(
                    lambda model: model["id"] in app.state.config.MODEL_FILTER_LIST,
                    models,
                )
            )
            return {"data": models}

    return {"data": models}


@app.get("/api/config")
async def get_app_config():
    # Checking and Handling the Absence of 'ui' in CONFIG_DATA

    default_locale = "en-US"
    if "ui" in CONFIG_DATA:
        default_locale = CONFIG_DATA["ui"].get("default_locale", "en-US")

    # The Rest of the Function Now Uses the Variables Defined Above
    return {
        "status": True,
        "name": WEBUI_NAME,
        "version": VERSION,
        "default_locale": default_locale,
        "default_models": webui_app.state.config.DEFAULT_MODELS,
        "default_prompt_suggestions": webui_app.state.config.DEFAULT_PROMPT_SUGGESTIONS,
<<<<<<< HEAD
        "enable_websearch": RAG_WEB_SEARCH_ENABLED,
=======
        "features": {
            "auth": WEBUI_AUTH,
            "auth_trusted_header": bool(webui_app.state.AUTH_TRUSTED_EMAIL_HEADER),
            "enable_signup": webui_app.state.config.ENABLE_SIGNUP,
            "enable_image_generation": images_app.state.config.ENABLED,
            "enable_admin_export": ENABLE_ADMIN_EXPORT,
            "enable_community_sharing": webui_app.state.config.ENABLE_COMMUNITY_SHARING,
        },
>>>>>>> b6b71c08
    }


@app.get("/api/config/model/filter")
async def get_model_filter_config(user=Depends(get_admin_user)):
    return {
        "enabled": app.state.config.ENABLE_MODEL_FILTER,
        "models": app.state.config.MODEL_FILTER_LIST,
    }


class ModelFilterConfigForm(BaseModel):
    enabled: bool
    models: List[str]


@app.post("/api/config/model/filter")
async def update_model_filter_config(
    form_data: ModelFilterConfigForm, user=Depends(get_admin_user)
):
    app.state.config.ENABLE_MODEL_FILTER = form_data.enabled
    app.state.config.MODEL_FILTER_LIST = form_data.models

    return {
        "enabled": app.state.config.ENABLE_MODEL_FILTER,
        "models": app.state.config.MODEL_FILTER_LIST,
    }


@app.get("/api/webhook")
async def get_webhook_url(user=Depends(get_admin_user)):
    return {
        "url": app.state.config.WEBHOOK_URL,
    }


class UrlForm(BaseModel):
    url: str


@app.post("/api/webhook")
async def update_webhook_url(form_data: UrlForm, user=Depends(get_admin_user)):
    app.state.config.WEBHOOK_URL = form_data.url
    webui_app.state.WEBHOOK_URL = app.state.config.WEBHOOK_URL

    return {
        "url": app.state.config.WEBHOOK_URL,
    }


@app.get("/api/community_sharing", response_model=bool)
async def get_community_sharing_status(request: Request, user=Depends(get_admin_user)):
    return webui_app.state.config.ENABLE_COMMUNITY_SHARING


@app.get("/api/community_sharing/toggle", response_model=bool)
async def toggle_community_sharing(request: Request, user=Depends(get_admin_user)):
    webui_app.state.config.ENABLE_COMMUNITY_SHARING = (
        not webui_app.state.config.ENABLE_COMMUNITY_SHARING
    )
    return webui_app.state.config.ENABLE_COMMUNITY_SHARING


@app.get("/api/version")
async def get_app_config():
    return {
        "version": VERSION,
    }


@app.get("/api/changelog")
async def get_app_changelog():
    return {key: CHANGELOG[key] for idx, key in enumerate(CHANGELOG) if idx < 5}


@app.get("/api/version/updates")
async def get_app_latest_release_version():
    try:
        async with aiohttp.ClientSession() as session:
            async with session.get(
                "https://api.github.com/repos/open-webui/open-webui/releases/latest"
            ) as response:
                response.raise_for_status()
                data = await response.json()
                latest_version = data["tag_name"]

                return {"current": VERSION, "latest": latest_version[1:]}
    except aiohttp.ClientError as e:
        raise HTTPException(
            status_code=status.HTTP_503_SERVICE_UNAVAILABLE,
            detail=ERROR_MESSAGES.RATE_LIMIT_EXCEEDED,
        )


@app.get("/manifest.json")
async def get_manifest_json():
    return {
        "name": WEBUI_NAME,
        "short_name": WEBUI_NAME,
        "start_url": "/",
        "display": "standalone",
        "background_color": "#343541",
        "theme_color": "#343541",
        "orientation": "portrait-primary",
        "icons": [{"src": "/static/logo.png", "type": "image/png", "sizes": "500x500"}],
    }


@app.get("/opensearch.xml")
async def get_opensearch_xml():
    xml_content = rf"""
    <OpenSearchDescription xmlns="http://a9.com/-/spec/opensearch/1.1/" xmlns:moz="http://www.mozilla.org/2006/browser/search/">
    <ShortName>{WEBUI_NAME}</ShortName>
    <Description>Search {WEBUI_NAME}</Description>
    <InputEncoding>UTF-8</InputEncoding>
    <Image width="16" height="16" type="image/x-icon">{WEBUI_URL}/favicon.png</Image>
    <Url type="text/html" method="get" template="{WEBUI_URL}/?q={"{searchTerms}"}"/>
    <moz:SearchForm>{WEBUI_URL}</moz:SearchForm>
    </OpenSearchDescription>
    """
    return Response(content=xml_content, media_type="application/xml")


@app.get("/health")
async def healthcheck():
    return {"status": True}


app.mount("/static", StaticFiles(directory=STATIC_DIR), name="static")
app.mount("/cache", StaticFiles(directory=CACHE_DIR), name="cache")

if os.path.exists(FRONTEND_BUILD_DIR):
    mimetypes.add_type("text/javascript", ".js")
    app.mount(
        "/",
        SPAStaticFiles(directory=FRONTEND_BUILD_DIR, html=True),
        name="spa-static-files",
    )
else:
    log.warning(
        f"Frontend build directory not found at '{FRONTEND_BUILD_DIR}'. Serving API only."
    )<|MERGE_RESOLUTION|>--- conflicted
+++ resolved
@@ -362,18 +362,15 @@
         "default_locale": default_locale,
         "default_models": webui_app.state.config.DEFAULT_MODELS,
         "default_prompt_suggestions": webui_app.state.config.DEFAULT_PROMPT_SUGGESTIONS,
-<<<<<<< HEAD
-        "enable_websearch": RAG_WEB_SEARCH_ENABLED,
-=======
         "features": {
             "auth": WEBUI_AUTH,
             "auth_trusted_header": bool(webui_app.state.AUTH_TRUSTED_EMAIL_HEADER),
             "enable_signup": webui_app.state.config.ENABLE_SIGNUP,
+            "enable_websearch": RAG_WEB_SEARCH_ENABLED,
             "enable_image_generation": images_app.state.config.ENABLED,
+            "enable_community_sharing": webui_app.state.config.ENABLE_COMMUNITY_SHARING,
             "enable_admin_export": ENABLE_ADMIN_EXPORT,
-            "enable_community_sharing": webui_app.state.config.ENABLE_COMMUNITY_SHARING,
         },
->>>>>>> b6b71c08
     }
 
 
